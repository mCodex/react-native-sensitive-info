apply plugin: 'com.android.library'

android {
    compileSdkVersion 25
    buildToolsVersion "25.0.3"

    defaultConfig {
<<<<<<< HEAD
        minSdkVersion 16
        targetSdkVersion 25
=======
        minSdkVersion 18
        targetSdkVersion 23
>>>>>>> 90883d5f
        versionCode 1
        versionName "1.0"
        ndk {
            abiFilters "armeabi-v7a", "x86"
        }
    }
    lintOptions {
       warning 'InvalidPackage'
    }
}

dependencies {
    compile 'com.facebook.react:react-native:0.20.1'
}<|MERGE_RESOLUTION|>--- conflicted
+++ resolved
@@ -5,13 +5,8 @@
     buildToolsVersion "25.0.3"
 
     defaultConfig {
-<<<<<<< HEAD
-        minSdkVersion 16
+        minSdkVersion 18
         targetSdkVersion 25
-=======
-        minSdkVersion 18
-        targetSdkVersion 23
->>>>>>> 90883d5f
         versionCode 1
         versionName "1.0"
         ndk {
