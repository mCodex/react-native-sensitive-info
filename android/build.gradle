--- conflicted
+++ resolved
@@ -5,13 +5,8 @@
     buildToolsVersion "25.0.3"
 
     defaultConfig {
-<<<<<<< HEAD
-        minSdkVersion 18
+        minSdkVersion 16
         targetSdkVersion 25
-=======
-        minSdkVersion 16
-        targetSdkVersion 23
->>>>>>> 2ac4d17c
         versionCode 1
         versionName "1.0"
         ndk {
