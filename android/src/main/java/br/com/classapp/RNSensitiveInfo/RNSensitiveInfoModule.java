package br.com.classapp.RNSensitiveInfo;

import android.app.Activity;
import android.content.Context;
import android.content.SharedPreferences;
import android.hardware.fingerprint.FingerprintManager;
import android.os.Build;
import android.os.CancellationSignal;
import android.security.keystore.KeyGenParameterSpec;
import android.security.keystore.KeyInfo;

import java.security.InvalidKeyException;

import android.security.KeyPairGeneratorSpec;
import android.security.keystore.KeyProperties;
import android.util.Base64;
import android.util.Log;
import androidx.annotation.NonNull;
import androidx.biometric.BiometricConstants;
import androidx.biometric.BiometricManager;
import androidx.biometric.BiometricPrompt;

import com.facebook.react.bridge.Promise;
import com.facebook.react.bridge.ReactApplicationContext;
import com.facebook.react.bridge.ReactContextBaseJavaModule;
import com.facebook.react.bridge.ReactMethod;
import com.facebook.react.bridge.ReadableMap;
import com.facebook.react.bridge.WritableMap;
import com.facebook.react.bridge.WritableNativeMap;
import com.facebook.react.bridge.UiThreadUtil;
import com.facebook.react.modules.core.DeviceEventManagerModule;

import java.math.BigInteger;
import java.security.Key;
import java.security.KeyPairGenerator;
import java.security.KeyStore;
<<<<<<< HEAD
import java.security.InvalidKeyException;
import java.security.PrivateKey;
import java.security.PublicKey;
import java.util.Calendar;
=======
import java.security.UnrecoverableKeyException;
>>>>>>> ff7593c3
import java.util.HashMap;
import java.util.Map;
import java.util.concurrent.Executor;
import java.util.concurrent.Executors;

import javax.crypto.Cipher;
import javax.crypto.KeyGenerator;
import javax.crypto.SecretKey;
import javax.crypto.SecretKeyFactory;
import javax.crypto.spec.GCMParameterSpec;
import javax.crypto.spec.IvParameterSpec;

import androidx.fragment.app.FragmentActivity;
import javax.security.auth.x500.X500Principal;

import br.com.classapp.RNSensitiveInfo.utils.AppConstants;

public class RNSensitiveInfoModule extends ReactContextBaseJavaModule {

    // This must have 'AndroidKeyStore' as value. Unfortunately there is no predefined constant.
    private static final String ANDROID_KEYSTORE_PROVIDER = "AndroidKeyStore";

    // This is the default transformation used throughout this sample project.
    private static final String AES_DEFAULT_TRANSFORMATION =
            KeyProperties.KEY_ALGORITHM_AES + "/" +
                    KeyProperties.BLOCK_MODE_CBC + "/" +
                    KeyProperties.ENCRYPTION_PADDING_PKCS7;

    private static final String AES_GCM = "AES/GCM/NoPadding";
    private static final String RSA_ECB = "RSA/ECB/PKCS1Padding";
    private static final String DELIMITER = "]";
    private static final byte[] FIXED_IV = {0, 1, 2, 3, 4, 5, 6, 7, 8, 9, 0, 1};
    private static final String KEY_ALIAS = "MySharedPreferenceKeyAlias";
    private static final String KEY_ALIAS_AES = "MyAesKeyAlias";

    private FingerprintManager mFingerprintManager;
    private KeyStore mKeyStore;
    private CancellationSignal mCancellationSignal;

    // Keep it true by default to maintain backwards compatibility with existing users.
    private boolean invalidateEnrollment = true;

    public RNSensitiveInfoModule(ReactApplicationContext reactContext) {
        super(reactContext);
        
        if (Build.VERSION.SDK_INT < Build.VERSION_CODES.JELLY_BEAN_MR2) {
            Exception cause = new RuntimeException("Keystore is not supported!");
            throw new RuntimeException("Android version is too low", cause);
        }
        
        try {
            mKeyStore = KeyStore.getInstance(ANDROID_KEYSTORE_PROVIDER);
            mKeyStore.load(null);
        } catch (Exception e) {
            e.printStackTrace();
        }
        
        initKeyStore();
        
        if (Build.VERSION.SDK_INT >= Build.VERSION_CODES.M) {
            try {
                mFingerprintManager = (FingerprintManager) reactContext.getSystemService(Context.FINGERPRINT_SERVICE);
                initFingerprintKeyStore();
            } catch (Exception e) {
                Log.d("RNSensitiveInfo", "Fingerprint not supported");
            }
        }
    }

    @Override
    public String getName() {
        return "RNSensitiveInfo";
    }

    /**
     * Checks whether the device supports Biometric authentication and if the user has
     * enrolled at least one credential.
     *
     * @return true if the user has a biometric capable device and has enrolled
     * one or more credentials
     */
    private boolean hasSetupBiometricCredential() {
        try {
            if (Build.VERSION.SDK_INT >= Build.VERSION_CODES.M) {
                ReactApplicationContext reactApplicationContext = getReactApplicationContext();
                BiometricManager biometricManager = BiometricManager.from(reactApplicationContext);
                int canAuthenticate = biometricManager.canAuthenticate();

                return canAuthenticate == BiometricManager.BIOMETRIC_SUCCESS;
            } else {
                return false;
            }
        } catch (Exception e) {
            return false;
        }
    }

    @ReactMethod
    public void setInvalidatedByBiometricEnrollment(final boolean invalidatedByBiometricEnrollment, final Promise pm) {
        this.invalidateEnrollment = invalidatedByBiometricEnrollment;
        try {
            prepareKey();
        } catch (Exception e) {
            pm.reject(e);
        }
    }

    // @ReactMethod
    // public void isHardwareDetected(final Promise pm) {
    //     if (Build.VERSION.SDK_INT >= Build.VERSION_CODES.M) {
    //         ReactApplicationContext reactApplicationContext = getReactApplicationContext();
    //         BiometricManager biometricManager = BiometricManager.from(reactApplicationContext);
    //         int canAuthenticate = biometricManager.canAuthenticate();

    //         pm.resolve(canAuthenticate != BiometricManager.BIOMETRIC_ERROR_NO_HARDWARE);
    //     } else {
    //         pm.resolve(false);
    //     }
    // }

    @ReactMethod
    public void hasEnrolledFingerprints(final Promise pm) {
        if (Build.VERSION.SDK_INT >= Build.VERSION_CODES.M && mFingerprintManager != null) {
            pm.resolve(mFingerprintManager.hasEnrolledFingerprints());
        } else {
            pm.resolve(false);
        }
    }

    @ReactMethod
    public void isSensorAvailable(final Promise promise) {
        promise.resolve(hasSetupBiometricCredential());
    }

    @ReactMethod
    public void getItem(String key, ReadableMap options, Promise pm) {

        String name = sharedPreferences(options);

        String value = prefs(name).getString(key, null);

        if (value != null && options.hasKey("touchID") && options.getBoolean("touchID")) {
            boolean showModal = options.hasKey("showModal") && options.getBoolean("showModal");
            HashMap strings = options.hasKey("strings") ? options.getMap("strings").toHashMap() : new HashMap();

            decryptWithAes(value, showModal, strings, pm, null);
        } else if (value != null) {
            try {
                pm.resolve(decrypt(value));
            } catch (Exception e) {
                pm.reject(e);
            }
        } else {
            pm.resolve(value);
        }
    }

    @ReactMethod
    public void setItem(String key, String value, ReadableMap options, Promise pm) {

        String name = sharedPreferences(options);

        if (options.hasKey("touchID") && options.getBoolean("touchID")) {
            boolean showModal = options.hasKey("showModal") && options.getBoolean("showModal");
            HashMap strings = options.hasKey("strings") ? options.getMap("strings").toHashMap() : new HashMap();

            putExtraWithAES(key, value, prefs(name), showModal, strings, pm, null);
        } else {
            try {
                putExtra(key, encrypt(value), prefs(name));
                pm.resolve(value);
            } catch (Exception e) {
                e.printStackTrace();
                pm.reject(e);
            }
        }
    }


    @ReactMethod
    public void deleteItem(String key, ReadableMap options, Promise pm) {

        String name = sharedPreferences(options);

        SharedPreferences.Editor editor = prefs(name).edit();

        editor.remove(key).apply();

        pm.resolve(null);
    }


    @ReactMethod
    public void getAllItems(ReadableMap options, Promise pm) {

        String name = sharedPreferences(options);

        Map<String, ?> allEntries = prefs(name).getAll();
        WritableMap resultData = new WritableNativeMap();

        for (Map.Entry<String, ?> entry : allEntries.entrySet()) {
            String value = entry.getValue().toString();
            try {
                value = decrypt(value);
            } catch (Exception e) {
                Log.d("RNSensitiveInfo", Log.getStackTraceString(e));
            }
            resultData.putString(entry.getKey(), value);
        }
        pm.resolve(resultData);
    }

    @ReactMethod
    public void cancelFingerprintAuth() {
        if (mCancellationSignal != null && !mCancellationSignal.isCanceled()) {
            mCancellationSignal.cancel();
        }
    }

    private SharedPreferences prefs(String name) {
        return getReactApplicationContext().getSharedPreferences(name, Context.MODE_PRIVATE);
    }

    @NonNull
    private String sharedPreferences(ReadableMap options) {
        String name = options.hasKey("keystoreKey") ? options.getString("keystoreKey") : "keystore";
        if (name == null) {
            name = "keystore";
        }
        return name;
    }


    private void putExtra(String key, String value, SharedPreferences mSharedPreferences) {
        SharedPreferences.Editor editor = mSharedPreferences.edit();
        editor.putString(key, value).apply();
    }
    
    /**
     * Generates a new RSA key and stores it under the { @code KEY_ALIAS } in the
     * Android Keystore.
     */
    private void initKeyStore() {
        try {
            if (!mKeyStore.containsAlias(KEY_ALIAS)) {
                if(Build.VERSION.SDK_INT >= Build.VERSION_CODES.M) {
                    KeyGenerator keyGenerator = KeyGenerator.getInstance(KeyProperties.KEY_ALGORITHM_AES, ANDROID_KEYSTORE_PROVIDER);
                    keyGenerator.init(
                            new KeyGenParameterSpec.Builder(KEY_ALIAS,
                                    KeyProperties.PURPOSE_ENCRYPT | KeyProperties.PURPOSE_DECRYPT)
                                    .setBlockModes(KeyProperties.BLOCK_MODE_GCM)
                                    .setEncryptionPaddings(KeyProperties.ENCRYPTION_PADDING_NONE)
                                    .setRandomizedEncryptionRequired(false)
                                    .build());
                    keyGenerator.generateKey();
                } else {
                    Calendar notBefore = Calendar.getInstance();
                    Calendar notAfter = Calendar.getInstance();
                    notAfter.add(Calendar.YEAR, 10);
                    KeyPairGeneratorSpec spec = new KeyPairGeneratorSpec.Builder(getReactApplicationContext())
                    .setAlias(KEY_ALIAS)
                    .setSubject(new X500Principal("CN=" + KEY_ALIAS))
                    .setSerialNumber(BigInteger.valueOf(1337))
                    .setStartDate(notBefore.getTime())
                    .setEndDate(notAfter.getTime())
                    .build();
                    KeyPairGenerator kpGenerator = KeyPairGenerator.getInstance("RSA", ANDROID_KEYSTORE_PROVIDER);   
                    kpGenerator.initialize(spec);
                    kpGenerator.generateKeyPair();
                }
            }
        } catch (Exception e) {
            e.printStackTrace();
        }
    }

    private void showDialog(final HashMap strings, final BiometricPrompt.CryptoObject cryptoObject, final BiometricPrompt.AuthenticationCallback callback) {
        if (android.os.Build.VERSION.SDK_INT >= android.os.Build.VERSION_CODES.M) {

            UiThreadUtil.runOnUiThread(
                    new Runnable() {
                        @Override
                        public void run() {
                            try {
                                Activity activity = getCurrentActivity();
                                if (activity == null) {
                                    callback.onAuthenticationError(BiometricConstants.ERROR_CANCELED,
                                            strings.containsKey("cancelled") ? strings.get("cancelled").toString() : "Authentication was cancelled");
                                    return;
                                }

                                FragmentActivity fragmentActivity = (FragmentActivity) getCurrentActivity();
                                Executor executor = Executors.newSingleThreadExecutor();
                                BiometricPrompt biometricPrompt = new BiometricPrompt(fragmentActivity, executor, callback);

                                BiometricPrompt.PromptInfo promptInfo = new BiometricPrompt.PromptInfo.Builder()
                                        .setDeviceCredentialAllowed(false)
                                        .setNegativeButtonText(strings.containsKey("cancel") ? strings.get("cancel").toString() : "Cancel")
                                        .setDescription(strings.containsKey("description") ? strings.get("description").toString() : null)
                                        .setTitle(strings.containsKey("header") ? strings.get("header").toString() : "Unlock with your fingerprint")
                                        .build();
                                biometricPrompt.authenticate(promptInfo, cryptoObject);
                            } catch (Exception e) {
                                throw e;
                            }
                        }
                    }
            );
        }
    }

    /**
     * Generates a new AES key and stores it under the { @code KEY_ALIAS_AES } in the
     * Android Keystore.
     */
    private void initFingerprintKeyStore() {
        try {
            // Check if a generated key exists under the KEY_ALIAS_AES .
            if (!mKeyStore.containsAlias(KEY_ALIAS_AES)) {
                prepareKey();
            }
        } catch (Exception e) {
<<<<<<< HEAD
            e.printStackTrace();
=======
            //
>>>>>>> ff7593c3
        }
    }

    private void prepareKey() throws Exception {
        
        KeyGenerator keyGenerator = KeyGenerator.getInstance(
                KeyProperties.KEY_ALGORITHM_AES, ANDROID_KEYSTORE_PROVIDER);

        KeyGenParameterSpec.Builder builder = null;
        builder = new KeyGenParameterSpec.Builder(
                KEY_ALIAS_AES,
                KeyProperties.PURPOSE_ENCRYPT | KeyProperties.PURPOSE_DECRYPT);

        builder.setBlockModes(KeyProperties.BLOCK_MODE_CBC)
                .setKeySize(256)
                .setEncryptionPaddings(KeyProperties.ENCRYPTION_PADDING_PKCS7)
                // forces user authentication with fingerprint
                .setUserAuthenticationRequired(true);

        if (Build.VERSION.SDK_INT >= Build.VERSION_CODES.N) {
            try {
                builder.setInvalidatedByBiometricEnrollment(invalidateEnrollment);
            } catch (Exception e) {
                Log.d("RNSensitiveInfo", "Error setting setInvalidatedByBiometricEnrollment: " + e.getMessage());
            }
        }

        keyGenerator.init(builder.build());
        keyGenerator.generateKey();
    }

    private void putExtraWithAES(final String key, final String value, final SharedPreferences mSharedPreferences, final boolean showModal, final HashMap strings, final Promise pm, Cipher cipher) {

        if (android.os.Build.VERSION.SDK_INT >= android.os.Build.VERSION_CODES.M && hasSetupBiometricCredential()) {
            try {
                if (cipher == null) {
                    SecretKey secretKey = (SecretKey) mKeyStore.getKey(KEY_ALIAS_AES, null);
                    cipher = Cipher.getInstance(AES_DEFAULT_TRANSFORMATION);
                    cipher.init(Cipher.ENCRYPT_MODE, secretKey);

                    // Retrieve information about the SecretKey from the KeyStore.
                    SecretKeyFactory factory = SecretKeyFactory.getInstance(
                            secretKey.getAlgorithm(), ANDROID_KEYSTORE_PROVIDER);
                    KeyInfo info = (KeyInfo) factory.getKeySpec(secretKey, KeyInfo.class);

                    if (info.isUserAuthenticationRequired() &&
                            info.getUserAuthenticationValidityDurationSeconds() == -1) {

                        if (showModal) {
                            class PutExtraWithAESCallback extends BiometricPrompt.AuthenticationCallback {
                                @Override
                                public void onAuthenticationSucceeded(@NonNull BiometricPrompt.AuthenticationResult result) {
                                    if (Build.VERSION.SDK_INT >= Build.VERSION_CODES.M) {
                                        putExtraWithAES(key, value, mSharedPreferences, true, strings, pm, result.getCryptoObject().getCipher());
                                    }
                                }

                                @Override
                                public void onAuthenticationError(int errorCode, @NonNull CharSequence errString) {
                                    pm.reject(String.valueOf(errorCode), errString.toString());
                                }

                                @Override
                                public void onAuthenticationFailed() {
                                    pm.reject(AppConstants.E_AUTHENTICATION_NOT_RECOGNIZED, strings.containsKey("notRecognized") ? strings.get("notRecognized").toString() : "Fingerprint not recognized, try again");
                                }
                            }

                            showDialog(strings, new BiometricPrompt.CryptoObject(cipher), new PutExtraWithAESCallback());
                        } else {
                            mCancellationSignal = new CancellationSignal();
                            mFingerprintManager.authenticate(new FingerprintManager.CryptoObject(cipher), mCancellationSignal,
                                    0, new FingerprintManager.AuthenticationCallback() {

                                        @Override
                                        public void onAuthenticationFailed() {
                                            super.onAuthenticationFailed();
                                            getReactApplicationContext().getJSModule(DeviceEventManagerModule.RCTDeviceEventEmitter.class)
                                                    .emit("FINGERPRINT_AUTHENTICATION_HELP", "Fingerprint not recognized.");
                                        }

                                        @Override
                                        public void onAuthenticationError(int errorCode, CharSequence errString) {
                                            super.onAuthenticationError(errorCode, errString);
                                            pm.reject(String.valueOf(errorCode), errString.toString());
                                        }

                                        @Override
                                        public void onAuthenticationHelp(int helpCode, CharSequence helpString) {
                                            super.onAuthenticationHelp(helpCode, helpString);
                                            getReactApplicationContext().getJSModule(DeviceEventManagerModule.RCTDeviceEventEmitter.class)
                                                    .emit("FINGERPRINT_AUTHENTICATION_HELP", helpString.toString());
                                        }

                                        @Override
                                        public void onAuthenticationSucceeded(FingerprintManager.AuthenticationResult result) {
                                            super.onAuthenticationSucceeded(result);
                                            if (Build.VERSION.SDK_INT >= Build.VERSION_CODES.M) {
                                                putExtraWithAES(key, value, mSharedPreferences, false, strings, pm, result.getCryptoObject().getCipher());
                                            }
                                        }
                                    }, null);
                        }
                    }
                    return;
                }

                byte[] encryptedBytes = cipher.doFinal(value.getBytes());

                // Encode the initialization vector (IV) and encryptedBytes to Base64.
                String base64IV = Base64.encodeToString(cipher.getIV(), Base64.DEFAULT);
                String base64Cipher = Base64.encodeToString(encryptedBytes, Base64.DEFAULT);

                String result = base64IV + DELIMITER + base64Cipher;

                putExtra(key, result, mSharedPreferences);
                pm.resolve(value);
            } catch (InvalidKeyException | UnrecoverableKeyException e) {
                try {
                    mKeyStore.deleteEntry(KEY_ALIAS_AES);
                    prepareKey();
                } catch (Exception keyResetError) {
                    pm.reject(keyResetError);
                }
                pm.reject(e);
            } catch (SecurityException e) {
                pm.reject(e);
            } catch (Exception e) {
                pm.reject(e);
            }
        } else {
            pm.reject("Fingerprint not supported", "Fingerprint not supported");
        }
    }

    private void decryptWithAes(final String encrypted, final boolean showModal, final HashMap strings, final Promise pm, Cipher cipher) {

        if (android.os.Build.VERSION.SDK_INT >= android.os.Build.VERSION_CODES.M
                && hasSetupBiometricCredential()) {

            String[] inputs = encrypted.split(DELIMITER);
            if (inputs.length < 2) {
                pm.reject("DecryptionFailed", "DecryptionFailed");
            }

            try {
                byte[] iv = Base64.decode(inputs[0], Base64.DEFAULT);
                byte[] cipherBytes = Base64.decode(inputs[1], Base64.DEFAULT);

                if (cipher == null) {
                    SecretKey secretKey = (SecretKey) mKeyStore.getKey(KEY_ALIAS_AES, null);
                    cipher = Cipher.getInstance(AES_DEFAULT_TRANSFORMATION);
                    cipher.init(Cipher.DECRYPT_MODE, secretKey, new IvParameterSpec(iv));

                    SecretKeyFactory factory = SecretKeyFactory.getInstance(
                            secretKey.getAlgorithm(), ANDROID_KEYSTORE_PROVIDER);
                    KeyInfo info = (KeyInfo) factory.getKeySpec(secretKey, KeyInfo.class);

                    if (info.isUserAuthenticationRequired() &&
                            info.getUserAuthenticationValidityDurationSeconds() == -1) {

                        if (showModal) {
                            class DecryptWithAesCallback extends BiometricPrompt.AuthenticationCallback {
                                @Override
                                public void onAuthenticationSucceeded(@NonNull BiometricPrompt.AuthenticationResult result) {
                                    if (Build.VERSION.SDK_INT >= Build.VERSION_CODES.M) {
                                        decryptWithAes(encrypted, true, strings, pm, result.getCryptoObject().getCipher());
                                    }
                                }

                                @Override
                                public void onAuthenticationError(int errorCode, @NonNull CharSequence errString) {
                                    pm.reject(String.valueOf(errorCode), errString.toString());
                                }

                                @Override
                                public void onAuthenticationFailed() {
                                    pm.reject(AppConstants.E_AUTHENTICATION_NOT_RECOGNIZED, strings.containsKey("notRecognized") ? strings.get("notRecognized").toString() : "Fingerprint not recognized, try again");
                                }
                            }

                            showDialog(strings, new BiometricPrompt.CryptoObject(cipher), new DecryptWithAesCallback());
                        } else {
                            mCancellationSignal = new CancellationSignal();
                            ReactApplicationContext reactApplicationContext = getReactApplicationContext();
                            BiometricManager biometricManager = BiometricManager.from(reactApplicationContext);


                            mFingerprintManager.authenticate(new FingerprintManager.CryptoObject(cipher), mCancellationSignal,
                                    0, new FingerprintManager.AuthenticationCallback() {

                                        @Override
                                        public void onAuthenticationFailed() {
                                            super.onAuthenticationFailed();
                                            getReactApplicationContext().getJSModule(DeviceEventManagerModule.RCTDeviceEventEmitter.class)
                                                    .emit("FINGERPRINT_AUTHENTICATION_HELP", "Fingerprint not recognized.");
                                        }

                                        @Override
                                        public void onAuthenticationError(int errorCode, CharSequence errString) {
                                            super.onAuthenticationError(errorCode, errString);
                                            pm.reject(String.valueOf(errorCode), errString.toString());
                                        }

                                        @Override
                                        public void onAuthenticationHelp(int helpCode, CharSequence helpString) {
                                            super.onAuthenticationHelp(helpCode, helpString);
                                            getReactApplicationContext().getJSModule(DeviceEventManagerModule.RCTDeviceEventEmitter.class)
                                                    .emit("FINGERPRINT_AUTHENTICATION_HELP", helpString.toString());
                                        }

                                        @Override
                                        public void onAuthenticationSucceeded(FingerprintManager.AuthenticationResult result) {
                                            super.onAuthenticationSucceeded(result);
                                            if (Build.VERSION.SDK_INT >= Build.VERSION_CODES.M) {
                                                decryptWithAes(encrypted, false, strings, pm, result.getCryptoObject().getCipher());
                                            }
                                        }
                                    }, null);
                        }
                    }
                    return;
                }
                byte[] decryptedBytes = cipher.doFinal(cipherBytes);
                pm.resolve(new String(decryptedBytes));
            } catch (InvalidKeyException | UnrecoverableKeyException e) {
                try {
                    mKeyStore.deleteEntry(KEY_ALIAS_AES);
                    prepareKey();
                } catch (Exception keyResetError) {
                    pm.reject(keyResetError);
                }
                pm.reject(e);
            } catch (SecurityException e) {
                pm.reject(e);
            } catch (Exception e) {
                pm.reject(e);
            }
        } else {
            pm.reject("Fingerprint not supported", "Fingerprint not supported");
        }
    }
    
    public String encrypt(String input) throws Exception {
        byte[] bytes = input.getBytes();
        Cipher c;
        
        if (Build.VERSION.SDK_INT >= Build.VERSION_CODES.M) {
            Key secretKey = ((KeyStore.SecretKeyEntry) mKeyStore.getEntry(KEY_ALIAS, null)).getSecretKey();
            c = Cipher.getInstance(AES_GCM);
            c.init(Cipher.ENCRYPT_MODE, secretKey, new GCMParameterSpec(128, FIXED_IV));
        } else {
            PublicKey publicKey = ((KeyStore.PrivateKeyEntry)mKeyStore.getEntry(KEY_ALIAS, null)).getCertificate().getPublicKey();
            c = Cipher.getInstance(RSA_ECB);
            c.init(Cipher.ENCRYPT_MODE, publicKey);
        }
        byte[] encodedBytes = c.doFinal(bytes);
        String encryptedBase64Encoded = Base64.encodeToString(encodedBytes, Base64.DEFAULT);
        return encryptedBase64Encoded;
    }


    public String decrypt(String encrypted) throws Exception {
        if (encrypted == null) {
            Exception cause = new RuntimeException("Invalid argument at decrypt function");
            throw new RuntimeException("encrypted argument can't be null", cause);
        }

        Cipher c;

        if (Build.VERSION.SDK_INT >= Build.VERSION_CODES.M) {
            Key secretKey = ((KeyStore.SecretKeyEntry) mKeyStore.getEntry(KEY_ALIAS, null)).getSecretKey();
            c = Cipher.getInstance(AES_GCM);
            c.init(Cipher.DECRYPT_MODE, secretKey, new GCMParameterSpec(128, FIXED_IV));
        } else {
            PrivateKey privateKey = ((KeyStore.PrivateKeyEntry)mKeyStore.getEntry(KEY_ALIAS, null)).getPrivateKey();
            c = Cipher.getInstance(RSA_ECB);
            c.init(Cipher.DECRYPT_MODE, privateKey);
        }
        byte[] decodedBytes = c.doFinal(Base64.decode(encrypted, Base64.DEFAULT));
        return new String(decodedBytes);
    }
}<|MERGE_RESOLUTION|>--- conflicted
+++ resolved
@@ -34,14 +34,11 @@
 import java.security.Key;
 import java.security.KeyPairGenerator;
 import java.security.KeyStore;
-<<<<<<< HEAD
 import java.security.InvalidKeyException;
 import java.security.PrivateKey;
 import java.security.PublicKey;
 import java.util.Calendar;
-=======
 import java.security.UnrecoverableKeyException;
->>>>>>> ff7593c3
 import java.util.HashMap;
 import java.util.Map;
 import java.util.concurrent.Executor;
@@ -364,11 +361,7 @@
                 prepareKey();
             }
         } catch (Exception e) {
-<<<<<<< HEAD
-            e.printStackTrace();
-=======
             //
->>>>>>> ff7593c3
         }
     }
 
