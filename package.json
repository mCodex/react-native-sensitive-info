{
  "name": "react-native-sensitive-info",
  "version": "6.0.0-alpha.5",
  "main": "build/index.js",
  "module": "build/index.es.js",
  "jsnext:main": "build/index.es.js",
  "types": "index.d.ts",
  "description": "react-native-sensitive-info manages all data stored in Android Shared Preferences and iOS Keychain. You can set, get and delete keys/values using simple methods.",
  "scripts": {
    "build": "rimraf -rf build && rollup -c",
    "prepublishOnly": "yarn build",
    "localPublish": "yalc publish && cd example && yalc add react-native-sensitive-info --yarn && cd .."
  },
  "author": {
    "name": "mCodex & ClassApp",
    "email": "mtw.andrade@gmail.com"
  },
  "contributors": [
    "Mateus Andrade mtw.andrade@gmail.com",
    "Samin Shams <samin@classapp.co>"
  ],
  "homepage": "https://mcodex.dev/react-native-sensitive-info/",
  "bugs": {
    "url": "https://github.com/mcodex/react-native-sensitive-info/issues"
  },
  "repository": {
    "type": "git",
    "url": "git://github.com/mcodex/react-native-sensitive-info.git"
  },
  "keywords": [
    "android",
    "ios",
    "keychain",
    "shared-preferences",
    "react-native"
  ],
  "license": "MIT",
  "peerDependencies": {
    "react-native": "*"
  },
  "devDependencies": {
    "@rollup/plugin-commonjs": "^14.0.0",
    "@rollup/plugin-json": "^4.1.0",
    "@rollup/plugin-node-resolve": "^8.4.0",
    "@typescript-eslint/eslint-plugin": "^3.7.1",
    "@typescript-eslint/parser": "^3.7.1",
    "eslint": "^7.5.0",
    "eslint-config-airbnb": "^18.2.0",
    "eslint-config-prettier": "^6.11.0",
    "eslint-import-resolver-typescript": "^2.0.0",
    "eslint-plugin-import": "^2.22.0",
    "eslint-plugin-jsx-a11y": "^6.3.1",
    "eslint-plugin-prettier": "^3.1.4",
    "eslint-plugin-react": "^7.20.4",
    "eslint-plugin-react-hooks": "^4.0.8",
    "prettier": "^2.0.5",
<<<<<<< HEAD
=======
    "react": "^16.13.1",
    "react-native": "^0.62.2",
    "react-native-windows": "0.62.4",
>>>>>>> af0352b3
    "rollup": "^2.23.0",
    "rollup-plugin-peer-deps-external": "^2.2.3",
    "rollup-plugin-typescript2": "^0.27.1",
    "typescript": "^3.9.7",
    "yalc": "^1.0.0-pre.40",
    "react": "^16.13.1",
    "react-native": "^0.62.2",
    "react-native-windows": "0.62.4"
  }
}<|MERGE_RESOLUTION|>--- conflicted
+++ resolved
@@ -54,19 +54,13 @@
     "eslint-plugin-react": "^7.20.4",
     "eslint-plugin-react-hooks": "^4.0.8",
     "prettier": "^2.0.5",
-<<<<<<< HEAD
-=======
     "react": "^16.13.1",
     "react-native": "^0.62.2",
     "react-native-windows": "0.62.4",
->>>>>>> af0352b3
     "rollup": "^2.23.0",
     "rollup-plugin-peer-deps-external": "^2.2.3",
     "rollup-plugin-typescript2": "^0.27.1",
     "typescript": "^3.9.7",
-    "yalc": "^1.0.0-pre.40",
-    "react": "^16.13.1",
-    "react-native": "^0.62.2",
-    "react-native-windows": "0.62.4"
+    "yalc": "^1.0.0-pre.40"
   }
 }