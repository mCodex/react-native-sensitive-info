--- conflicted
+++ resolved
@@ -1,10 +1,6 @@
 {
   "name": "react-native-sensitive-info",
-<<<<<<< HEAD
-  "version": "5.5.0",
-=======
   "version": "5.5.1",
->>>>>>> 6534d43c
   "main": "RNSensitiveInfo.js",
   "description": "react-native-sensitive-info manages all data stored in Android Shared Preferences and iOS Keychain. You can set, get and delete keys/values using simple methods.",
   "scripts": {
